module.exports = {
    "env": {
        "browser": true,
        "es6": true,
		"amd" : true,
		"node" : true,
		"mocha": true
    },
    "globals": {
        "expect": true,
<<<<<<< HEAD
        "Tone": true,
        "Interface": true,
=======
        "Tone" : true
    },
    "parserOptions": {
        "ecmaVersion": 2017,
        "sourceType": "module"
>>>>>>> 50272773
    },
    "extends": "eslint:recommended",
    "rules": {
		"dot-location" : [ "error", "property" ],
		"linebreak-style": [ "error", "unix" ],
		"eqeqeq" : [ "error" ],
		"curly" : [ "error", "all" ],
		"dot-notation" : [ "error" ],
		"no-throw-literal" : [ "error" ],
		"no-useless-call" : [ "error" ],
		"no-unmodified-loop-condition": [ "error" ],
		"quote-props" : [ "error", "always" ],
		"quotes": [ "error","double" ],
		"no-lonely-if" : [ "error" ],
		"semi": [ "error", "always" ],
		"no-cond-assign" : ["error", "always"],
		//STYLE
		"indent": [ "error", "tab", { "SwitchCase": 1 } ],
		"no-multi-spaces" : [ "error" ],
		"array-bracket-spacing" : [ "error" , "never" ],
		"block-spacing": [ "error", "always" ],
		"func-call-spacing" : [ "error", "never" ],
		"key-spacing" : [ "error", {"beforeColon" : true, "afterColon" : true} ],
		"brace-style": [ "error", "1tbs" ],
		"space-in-parens": [ "error", "never" ],
		"eol-last": [ "error", "always" ],
		"lines-between-class-members": [ "error", "always" ],
		"no-multiple-empty-lines": [ "error", { "max": 1, "maxEOF": 1, "maxBOF": 0} ],
		"no-unneeded-ternary": [ "error" ],
		"object-curly-spacing": [ "error" , "always" ],
		"space-unary-ops": [ "error" , { "words" : true, "nonwords" : false } ],
		"block-spacing" : ["error", "always"],
		"keyword-spacing" : ["error", { "before": true }],
		"space-before-function-paren": ["error", {"anonymous": "never", "named": "never", "asyncArrow": "always"}],
		"comma-spacing": ["error", { "before": false, "after": true }],
        "space-before-blocks": ["error", { "functions": "never", "keywords": "never", "classes": "always" }]
    }
};<|MERGE_RESOLUTION|>--- conflicted
+++ resolved
@@ -8,16 +8,12 @@
     },
     "globals": {
         "expect": true,
-<<<<<<< HEAD
         "Tone": true,
-        "Interface": true,
-=======
-        "Tone" : true
+        "Interface": true
     },
     "parserOptions": {
         "ecmaVersion": 2017,
         "sourceType": "module"
->>>>>>> 50272773
     },
     "extends": "eslint:recommended",
     "rules": {
