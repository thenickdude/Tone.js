--- conflicted
+++ resolved
@@ -188,45 +188,8 @@
 	};
 
 	/**
-<<<<<<< HEAD
-	 *  set the volume in decibels
-	 *  @param {number} db in decibels
-	 *  @param {Tone.Time=} fadeTime (optional) time it takes to reach the value
-	 */
-	Tone.Source.prototype.setVolume = function(db, fadeTime){
-		var now = this.now();
-		var gain = this.dbToGain(db);
-		if (fadeTime){
-			var currentVolume = this.output.gain.value;
-			this.output.gain.cancelScheduledValues(now);
-			this.output.gain.setValueAtTime(currentVolume, now);
-			this.output.gain.linearRampToValueAtTime(gain, now + this.toSeconds(fadeTime));
-		} else {
-			this.output.gain.setValueAtTime(gain, now);
-		}
-	};
-
-	/**
-	 * @return {number} the volume in decibels
-	 */
-	Tone.Source.prototype.getVolume = function(){
-		return this.gainToDb(this.output.gain.getValue());
-	};
-
-	/**
-	 *  set the parameters at once
-	 *  @param {Object} params
-	 */
-	Tone.Source.prototype.set = function(params){
-		if (!this.isUndef(params.volume)) this.setVolume(params.volume);
-	};
-
-	/**
-	 *	clean up  
-=======
 	 *	clean up
 	 *  @return {Tone.Source} `this`
->>>>>>> c9865708
 	 */
 	Tone.Source.prototype.dispose = function(){
 		Tone.prototype.dispose.call(this);
