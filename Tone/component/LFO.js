--- conflicted
+++ resolved
@@ -134,47 +134,6 @@
 	};
 
 	/**
-<<<<<<< HEAD
-	 * @return {number} the current frequency
-	 */
-	Tone.LFO.prototype.getFrequency = function(){
-		return this.oscillator.getFrequency();
-	};
-
-	/**
-	 *  set the phase
-	 *  @param {number} phase 
-	 */
-	Tone.LFO.prototype.setPhase = function(phase){
-		this.oscillator.setPhase(phase);
-	};
-
-	/**
-	 * @return {number} the phase
-	 */
-	Tone.LFO.prototype.getPhase = function(){
-		return this.oscillator.getPhase();
-	};
-
-	/**
-	 *  set the minimum output of the LFO
-	 *  @param {number} min 
-	 */
-	Tone.LFO.prototype.setMin = function(min){
-		this._scaler.setMin(min);
-	};
-
-	/**
-	 * @return {number} the minimum output of the LFO
-	 */
-	Tone.LFO.prototype.getMin = function(){
-		return this._scaler.getMin();
-	};
-
-	/**
-	 *  Set the maximum output of the LFO
-	 *  @param {number} min 
-=======
 	 * The miniumum output of the LFO.
 	 * @memberOf Tone.LFO#
 	 * @type {number}
@@ -194,7 +153,6 @@
 	 * @memberOf Tone.LFO#
 	 * @type {number}
 	 * @name max
->>>>>>> c9865708
 	 */
 	Object.defineProperty(Tone.LFO.prototype, "max", {
 		get : function(){
@@ -206,22 +164,10 @@
 	});
 
 	/**
-<<<<<<< HEAD
-	 * @return {number} the maximum output of the LFO
-	 */
-	Tone.LFO.prototype.getMax = function(){
-		return this._scaler.getMax();
-	};
-
-	/**
-	 *  Set the waveform of the LFO
-	 *  @param {string} type 
-=======
 	 * The type of the oscillator: sine, square, sawtooth, triangle. 
 	 * @memberOf Tone.LFO#
 	 * @type {string}
 	 * @name type
->>>>>>> c9865708
 	 */
 	 Object.defineProperty(Tone.LFO.prototype, "type", {
 		get : function(){
@@ -233,22 +179,10 @@
 	});
 
 	/**
-<<<<<<< HEAD
-	 * @return {string} the LFO type
-	 */
-	Tone.LFO.prototype.getType = function(){
-		return this.oscillator.getType();
-	};
-
-	/**
-	 *  set all of the parameters with an object
-	 *  @param {Object} params 
-=======
 	 * The phase of the LFO
 	 * @memberOf Tone.LFO#
 	 * @type {string}
 	 * @name phase
->>>>>>> c9865708
 	 */
 	 Object.defineProperty(Tone.LFO.prototype, "phase", {
 		get : function(){
