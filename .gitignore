--- conflicted
+++ resolved
@@ -25,10 +25,5 @@
 
 .idea
 
-<<<<<<< HEAD
 wiki
-=======
-wiki/
-
->>>>>>> bf8a0027
 test/performance