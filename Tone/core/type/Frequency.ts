<<<<<<< HEAD
import { Context } from "../context/Context";
=======
import { getContext } from "../Global";
>>>>>>> f3076e20
import { intervalToFrequencyRatio } from "./Conversions";
import { TimeClass } from "./Time";
import { TypeBaseExpression } from "./TypeBase";

/**
 * Frequency is a primitive type for encoding Frequency values.
 * Eventually all time values are evaluated to hertz using the `eval` method.
 * @example
 * Frequency("C3") // 261
 * Frequency(38, "midi") //
 * Frequency("C3").transpose(4);
 */
export class FrequencyClass extends TimeClass<Hertz> {

	name = "Frequency";

	readonly defaultUnits = "hz";

	/**
	 * The [concert tuning pitch](https://en.wikipedia.org/wiki/Concert_pitch) which is used
	 * to generate all the other pitch values from notes. A4's values in Hertz.
	 */
	static A4: Hertz = 440;

	///////////////////////////////////////////////////////////////////////////
	// 	AUGMENT BASE EXPRESSIONS
	///////////////////////////////////////////////////////////////////////////

	protected _getExpressions(defaultUnit): TypeBaseExpression<Hertz> {
		return Object.assign({}, super._getExpressions(defaultUnit), {
			midi : {
				regexp : /^(\d+(?:\.\d+)?midi)/,
				method(value): number {
					if (this._defaultUnits === "midi") {
						return value;
					} else {
						return FrequencyClass.mtof(value);
					}
				},
			},
			note : {
				regexp : /^([a-g]{1}(?:b|#|x|bb)?)(-?[0-9]+)/i,
				method(pitch, octave): number {
					const index = noteToScaleIndex[pitch.toLowerCase()];
					const noteNumber = index + (parseInt(octave, 10) + 1) * 12;
					if (this._defaultUnits === "midi") {
						return noteNumber;
					} else {
						return FrequencyClass.mtof(noteNumber);
					}
				},
			},
			tr : {
				regexp : /^(\d+(?:\.\d+)?):(\d+(?:\.\d+)?):?(\d+(?:\.\d+)?)?/,
				method(m, q, s): number {
					let total = 1;
					if (m && m !== "0") {
						total *= this._beatsToUnits(this._getTimeSignature() * parseFloat(m));
					}
					if (q && q !== "0") {
						total *= this._beatsToUnits(parseFloat(q));
					}
					if (s && s !== "0") {
						total *= this._beatsToUnits(parseFloat(s) / 4);
					}
					return total;
				},
			},
		});
	}

	///////////////////////////////////////////////////////////////////////////
	// 	EXPRESSIONS
	///////////////////////////////////////////////////////////////////////////

	/**
	 *  Transposes the frequency by the given number of semitones.
	 *  @return  A new transposed frequency
	 *  @example
	 * Frequency("A4").transpose(3); //"C5"
	 */
	transpose(interval: Interval): FrequencyClass {
		return new FrequencyClass(this.context, this.valueOf() * intervalToFrequencyRatio(interval));
	}

	/**
	 *  Takes an array of semitone intervals and returns
	 *  an array of frequencies transposed by those intervals.
	 *  @return  Returns an array of Frequencies
	 *  @example
	 * Frequency("A4").harmonize([0, 3, 7]); //["A4", "C5", "E5"]
	 */
	harmonize(intervals: Interval[]): FrequencyClass[] {
		return intervals.map(interval => {
			return this.transpose(interval);
		});
	}

	///////////////////////////////////////////////////////////////////////////
	// 	UNIT CONVERSIONS
	///////////////////////////////////////////////////////////////////////////

	/**
	 *  Return the value of the frequency as a MIDI note
	 *  @return  {MIDI}
	 *  @example
	 * Frequency("C4").toMidi(); //60
	 */
	toMidi(): MidiNote {
		return FrequencyClass.ftom(this.valueOf());
	}

	/**
	 *  Return the value of the frequency in Scientific Pitch Notation
	 *  @return  {Note}
	 *  @example
	 * Frequency(69, "midi").toNote(); //"A4"
	 */
	toNote(): Note {
		const freq = this.toFrequency();
		const log = Math.log2(freq / FrequencyClass.A4);
		let noteNumber = Math.round(12 * log) + 57;
		const octave = Math.floor(noteNumber / 12);
		if (octave < 0) {
			noteNumber += -12 * octave;
		}
		const noteName = scaleIndexToNote[noteNumber % 12];
		return noteName + octave.toString();
	}

	/**
	 *  Return the duration of one cycle in seconds.
	 */
	toSeconds(): Seconds {
		return 1 / super.toSeconds();
	}

	/**
	 *  Return the duration of one cycle in ticks
	 */
	toTicks(): Ticks {
		const quarterTime = this._beatsToUnits(1);
		const quarters = this.valueOf() / quarterTime;
		return Math.floor(quarters * this._getPPQ());
	}

	///////////////////////////////////////////////////////////////////////////
	// 	UNIT CONVERSIONS HELPERS
	///////////////////////////////////////////////////////////////////////////

	/**
	 *  With no arguments, return 0
	 */
	protected _noArg(): Hertz {
		return 0;
	}

	/**
	 *  Returns the value of a frequency in the current units
	 */
	protected _frequencyToUnits(freq: Hertz): Hertz {
		return freq;
	}

	/**
	 *  Returns the value of a tick in the current time units
	 */
	protected _ticksToUnits(ticks: Ticks): Hertz {
		return 1 / ((ticks * 60) / (this._getBpm() * this._getPPQ()));
	}

	/**
	 *  Return the value of the beats in the current units
	 */
	protected _beatsToUnits(beats: number): Hertz {
		return 1 / super._beatsToUnits(beats);
	}

	/**
	 *  Returns the value of a second in the current units
	 */
	protected _secondsToUnits(seconds: Seconds): Hertz {
		return 1 / seconds;
	}

	/**
	 * Convert a MIDI note to frequency value.
	 * @param  midi The midi number to convert.
	 * @return The corresponding frequency value
	 * @example
	 * FrequencyClass.mtof(69); // returns 440
	 */
	static mtof(midi: MidiNote): Hertz {
		return FrequencyClass.A4 * Math.pow(2, (midi - 69) / 12);
	}

	/**
	 * Convert a frequency value to a MIDI note.
	 * @param frequency The value to frequency value to convert.
	 * @example
	 * Frequency.ftom(440); // returns 69
	 */
	static ftom(frequency: Hertz): MidiNote {
		return 69 + Math.round(12 * Math.log2(frequency / FrequencyClass.A4));
	}
}

///////////////////////////////////////////////////////////////////////////
// 	FREQUENCY CONVERSIONS
///////////////////////////////////////////////////////////////////////////

/**
 *  Note to scale index
 *  @type  {Object}
 *  @private
 */
const noteToScaleIndex = {
	// tslint:disable-next-line
	"cbb" : -2, "cb" : -1, "c" : 0, "c#" : 1, "cx" : 2,
	"dbb" : 0, "db" : 1, "d" : 2, "d#" : 3, "dx" : 4,
	"ebb" : 2, "eb" : 3, "e" : 4, "e#" : 5, "ex" : 6,
	"fbb" : 3, "fb" : 4, "f" : 5, "f#" : 6, "fx" : 7,
	"gbb" : 5, "gb" : 6, "g" : 7, "g#" : 8, "gx" : 9,
	"abb" : 7, "ab" : 8, "a" : 9, "a#" : 10, "ax" : 11,
	"bbb" : 9, "bb" : 10, "b" : 11, "b#" : 12, "bx" : 13,
};

/**
 *  scale index to note (sharps)
 *  @type  {Array}
 *  @private
 */
const scaleIndexToNote = ["C", "C#", "D", "D#", "E", "F", "F#", "G", "G#", "A", "A#", "B"];

export function Frequency(value, units?): FrequencyClass {
	return new FrequencyClass(getContext(), value, units);
}<|MERGE_RESOLUTION|>--- conflicted
+++ resolved
@@ -1,8 +1,4 @@
-<<<<<<< HEAD
-import { Context } from "../context/Context";
-=======
 import { getContext } from "../Global";
->>>>>>> f3076e20
 import { intervalToFrequencyRatio } from "./Conversions";
 import { TimeClass } from "./Time";
 import { TypeBaseExpression } from "./TypeBase";
