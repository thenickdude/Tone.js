import { Volume } from "Tone/component/channel/Volume";
import { ToneAudioNode, ToneAudioNodeOptions } from "Tone/core/context/ToneAudioNode";
import { defaultArg, optionsFromArguments } from "Tone/core/util/Defaults";
import { noOp, readOnly } from "Tone/core/util/Interface";
import { PlaybackState, StateTimeline, StateTimelineEvent } from "Tone/core/util/StateTimeline";
import { isUndef } from "Tone/core/util/TypeCheck";

export interface SourceOptions extends ToneAudioNodeOptions {
	volume: Decibels;
	mute: boolean;
}

/**
 *  @class  Base class for sources. Sources have start/stop methods
 *          and the ability to be synced to the
 *          start/stop of this.context.transport.
 *
 *  @constructor
 *  @extends {Tone.AudioNode}
 *  @example
 * //Multiple state change events can be chained together,
 * //but must be set in the correct order and with ascending times
 *
 * // OK
 * state.start().stop("+0.2");
 * // AND
 * state.start().stop("+0.2").start("+0.4").stop("+0.7")
 *
 * // BAD
 * state.stop("+0.2").start();
 * // OR
 * state.start("+0.3").stop("+0.2");
 *
 */
export abstract class Source<Options extends SourceOptions> extends ToneAudioNode<Options> {

	/**
	 *  The output volume node
	 *  @type  {Tone.Volume}
	 *  @private
	 */
	private _volume: Volume = new Volume({
		context: this.context,
	});

	/**
	 * The output note
	 */
	output = this._volume;
	protected _internalChannels = [this.output];

	/**
	 * There is no input
	 */
	input = undefined;

	/**
	 * The volume of the output in decibels.
	 * @type {Decibels}
	 * @signal
	 * @example
	 * source.volume.value = -6;
	 */
	volume = this._volume.volume;

	/**
	 * 	Keep track of the scheduled state.
	 *  @type {Tone.StateTimeline}
	 *  @private
	 */
	protected _state: StateTimeline = new StateTimeline("stopped");

	/**
	 *  The synced `start` callback function from the transport
	 *  @type {Function}
	 *  @private
	 */
	private _synced = false;

	/**
	 *  Keep track of all of the scheduled event ids
	 */
	private _scheduled: number[] = [];

	/**
	 * Placeholder functions for syncing/unsyncing to transport
	 */
	private _syncedStart: (time: Seconds, offset: Seconds) => void = noOp;
	private _syncedStop: (time: Seconds) => void = noOp;

	constructor(options: Partial<SourceOptions>);
	constructor() {

		super(optionsFromArguments(Volume.getDefaults(), arguments, ["volume"]));
		const options = optionsFromArguments(Volume.getDefaults(), arguments, ["volume"]);

		readOnly(this, "volume");
		this._state.memory = 100;
		this.volume.value = options.volume;
		// set mute initially
		this.mute = options.mute;

	}

	static getDefaults(): SourceOptions {
		return Object.assign(ToneAudioNode.getDefaults(), {
			mute: false,
			volume: 0,
		});
	}

	/**
	 *  Returns the playback state of the source, either "started" or "stopped".
	 */
	get state(): PlaybackState {
		if (this._synced) {
			if (this.context.transport.state === "started") {
				return this._state.getValueAtTime(this.context.transport.seconds);
			} else {
				return "stopped";
			}
		} else {
			return this._state.getValueAtTime(this.now());
		}
	}

	/**
	 * Mute the output.
	 * @example
	 * //mute the output
	 * source.mute = true;
	 */
	get mute(): boolean {
		return this._volume.mute;
	}
	set mute(mute: boolean) {
		this._volume.mute = mute;
	}

	// overwrite these functions
	protected abstract _start(time: Time, offset?: Time, duration?: Time): void;
	protected abstract _stop(time: Time): void;
	abstract restart(time: Time, offset?: Time, duration?: Time): this;

	/**
	 *  Start the source at the specified time. If no time is given,
	 *  start the source now.
	 *  @param  {Time} [time=now] When the source should be started.
	 *  @returns {Source} this
	 *  @example
	 * source.start("+0.5"); //starts the source 0.5 seconds from now
	 */
	start(time?: Time, offset?: Time, duration?: Time): this {
		if (isUndef(time) && this._synced) {
			time = this.context.transport.seconds;
		} else {
			time = this.toSeconds(time);
			time = Math.max(time, this.context.currentTime);
		}
		// if it's started, stop it and restart it
		if (this._state.getValueAtTime(time) === "started") {
			this._state.cancel(time);
			this._state.setStateAtTime("started", time);
			this.restart(time, offset, duration);
		} else {
			this._state.setStateAtTime("started", time);
			if (this._synced) {
				// add the offset time to the event
				const event = this._state.get(time);
				if (event) {
					event.offset = this.toSeconds(defaultArg(offset, 0));
					event.duration = this.toSeconds(duration);
				}
				const sched = this.context.transport.schedule(t => {
					this._start(t, offset, duration);
				}, time);
				this._scheduled.push(sched);

				// if it's already started
				if (this.context.transport.state === "started") {
					this._syncedStart(this.now(), this.context.transport.seconds);
				}
			} else {
				this._start.apply(this, arguments);
			}
		}
		return this;
	}

	/**
	 *  Stop the source at the specified time. If no time is given,
	 *  stop the source now.
	 *  @param  {Time} [time=now] When the source should be stopped.
	 *  @returns {Source} this
	 *  @example
	 * source.stop(); // stops the source immediately
	 */
<<<<<<< HEAD
	stop(time): this {
		if (isUndef(time) && this._synced && this.context.transport) {
=======
	stop(time) {
		if (isUndef(time) && this._synced) {
>>>>>>> f3076e20
			time = this.context.transport.seconds;
		} else {
			time = this.toSeconds(time);
			time = Math.max(time, this.context.currentTime);
		}
		if (!this._synced) {
			this._stop.apply(this, arguments);
		} else {
			const sched = this.context.transport.schedule(this._stop.bind(this), time);
			this._scheduled.push(sched);
		}
		this._state.cancel(time);
		this._state.setStateAtTime("stopped", time);
		return this;
	}

	/**
	 *  Sync the source to the Transport so that all subsequent
	 *  calls to `start` and `stop` are synced to the TransportTime
	 *  instead of the AudioContext time.
	 *
	 * @example
	 * //sync the source so that it plays between 0 and 0.3 on the Transport's timeline
	 * source.sync().start(0).stop(0.3);
	 * //start the transport.
	 * this.context.transport.start();
	 *
	 * @example
	 * //start the transport with an offset and the sync'ed sources
	 * //will start in the correct position
	 * source.sync().start(0.1);
	 * //the source will be invoked with an offset of 0.4 = (0.5 - 0.1)
	 * this.context.transport.start("+0.5", 0.5);
	 */
	sync(): this {
		if (!this._synced) {
			this._synced = true;
			this._syncedStart = (time, offset) => {
				if (offset > 0) {
					// get the playback state at that time
					const stateEvent = this._state.get(offset);
					// listen for start events which may occur in the middle of the sync'ed time
					if (stateEvent && stateEvent.state === "started" && stateEvent.time !== offset) {
						// get the offset
						const startOffset = offset - this.toSeconds(stateEvent.time);
						let duration;
						if (stateEvent.duration) {
							duration = this.toSeconds(stateEvent.duration) - startOffset;
						}
						this._start(time, this.toSeconds(stateEvent.offset) + startOffset, duration);
					}
				}
			};
			this._syncedStop = time => {
				const seconds = this.context.transport.getSecondsAtTime(Math.max(time - this.sampleTime, 0));
				if (this._state.getValueAtTime(seconds) === "started") {
					this._stop(time);
				}
			};
			this.context.transport.on("start", this._syncedStart);
			this.context.transport.on("loopStart", this._syncedStart);
			this.context.transport.on("stop", this._syncedStop);
			this.context.transport.on("pause", this._syncedStop);
			this.context.transport.on("loopEnd", this._syncedStop);
		}
		return this;
	}

	/**
	 *  Unsync the source to the Transport. See Source.sync
	 *  @returns {Source} this
	 */
	unsync(): this {
<<<<<<< HEAD
		if (this.context.transport) {
			if (this._synced) {
				this.context.transport.off("stop", this._syncedStop);
				this.context.transport.off("pause", this._syncedStop);
				this.context.transport.off("loopEnd", this._syncedStop);
				this.context.transport.off("start", this._syncedStart);
				this.context.transport.off("loopStart", this._syncedStart);
			}
			this._synced = false;
			// clear all of the scheduled ids
			for (const id of this._scheduled) {
				this.context.transport.clear(id);
			}
			this._scheduled = [];
			this._state.cancel(0);
=======
		if (this._synced) {
			this.context.transport.off("stop", this._syncedStop);
			this.context.transport.off("pause", this._syncedStop);
			this.context.transport.off("loopEnd", this._syncedStop);
			this.context.transport.off("start", this._syncedStart);
			this.context.transport.off("loopStart", this._syncedStart);
		}
		this._synced = false;
		// clear all of the scheduled ids
		for (let i = 0; i < this._scheduled.length; i++) {
			const id = this._scheduled[i];
			this.context.transport.clear(id);
>>>>>>> f3076e20
		}
		this._scheduled = [];
		this._state.cancel(0);
		return this;
	}

	/**
	 * Clean up.
	 */
	dispose(): this {
		this.unsync();
		this._volume.dispose();
		this._state.dispose();
		return this;
	}
}<|MERGE_RESOLUTION|>--- conflicted
+++ resolved
@@ -195,13 +195,8 @@
 	 *  @example
 	 * source.stop(); // stops the source immediately
 	 */
-<<<<<<< HEAD
-	stop(time): this {
-		if (isUndef(time) && this._synced && this.context.transport) {
-=======
 	stop(time) {
 		if (isUndef(time) && this._synced) {
->>>>>>> f3076e20
 			time = this.context.transport.seconds;
 		} else {
 			time = this.toSeconds(time);
@@ -275,24 +270,7 @@
 	 *  @returns {Source} this
 	 */
 	unsync(): this {
-<<<<<<< HEAD
-		if (this.context.transport) {
-			if (this._synced) {
-				this.context.transport.off("stop", this._syncedStop);
-				this.context.transport.off("pause", this._syncedStop);
-				this.context.transport.off("loopEnd", this._syncedStop);
-				this.context.transport.off("start", this._syncedStart);
-				this.context.transport.off("loopStart", this._syncedStart);
-			}
-			this._synced = false;
-			// clear all of the scheduled ids
-			for (const id of this._scheduled) {
-				this.context.transport.clear(id);
-			}
-			this._scheduled = [];
-			this._state.cancel(0);
-=======
-		if (this._synced) {
+    if (this._synced) {
 			this.context.transport.off("stop", this._syncedStop);
 			this.context.transport.off("pause", this._syncedStop);
 			this.context.transport.off("loopEnd", this._syncedStop);
@@ -304,7 +282,6 @@
 		for (let i = 0; i < this._scheduled.length; i++) {
 			const id = this._scheduled[i];
 			this.context.transport.clear(id);
->>>>>>> f3076e20
 		}
 		this._scheduled = [];
 		this._state.cancel(0);
